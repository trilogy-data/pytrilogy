[query_01]
<<<<<<< HEAD
parse_time = 0.452465
exec_time = 0.035549
comp_time = 0.102479

[query_02]
parse_time = 1.931739
exec_time = 0.203494
comp_time = 0.079121

[query_03]
parse_time = 0.281214
exec_time = 0.032651
comp_time = 0.034936

[query_06]
parse_time = 0.211449
exec_time = 0.033241
comp_time = 0.038902

[query_07]
parse_time = 0.15907
exec_time = 0.134743
comp_time = 0.096011

[query_08]
parse_time = 0.231873
exec_time = 0.050073
comp_time = 0.040095

[query_10]
parse_time = 0.681466
exec_time = 0.241237
comp_time = 0.353195

[query_12]
parse_time = 0.089982
exec_time = 0.070307
comp_time = 0.068542

[query_15]
parse_time = 0.163482
exec_time = 0.200724
comp_time = 0.209723

[query_16]
parse_time = 0.619091
exec_time = 0.158822
comp_time = 0.015798

[query_20]
parse_time = 0.142765
exec_time = 0.030363
comp_time = 0.081352

[query_21]
parse_time = 0.0571
exec_time = 0.023298
comp_time = 0.017346

[query_24]
parse_time = 0.434278
exec_time = 0.183792
comp_time = 0.182759

[query_25]
parse_time = 0.660137
exec_time = 0.128281
comp_time = 0.035607

[query_26]
parse_time = 0.150797
exec_time = 0.086718
comp_time = 0.073768

[query_30]
parse_time = 0.239316
exec_time = 0.07195
comp_time = 0.045031

[query_97]
parse_time = 0.628864
exec_time = 0.219499
comp_time = 0.065215

[query_98]
parse_time = 0.240438
exec_time = 0.284443
comp_time = 0.165656

[query_99]
parse_time = 0.238108
exec_time = 0.326441
comp_time = 0.05422
=======
parse_time = 0.249415
exec_time = 0.036329
comp_time = 0.103163

[query_02]
parse_time = 2.335702
exec_time = 0.225821
comp_time = 0.071825

[query_03]
parse_time = 0.158139
exec_time = 0.031244
comp_time = 0.032648

[query_06]
parse_time = 0.432944
exec_time = 0.032323
comp_time = 0.041108

[query_07]
parse_time = 0.166146
exec_time = 0.132363
comp_time = 0.102067

[query_08]
parse_time = 0.220807
exec_time = 0.049216
comp_time = 0.039725

[query_10]
parse_time = 0.703814
exec_time = 0.22418
comp_time = 0.273617

[query_12]
parse_time = 0.07831
exec_time = 0.059721
comp_time = 0.056186

[query_15]
parse_time = 0.133764
exec_time = 0.180417
comp_time = 0.160384

[query_16]
parse_time = 0.387319
exec_time = 0.161802
comp_time = 0.016075

[query_20]
parse_time = 0.149446
exec_time = 0.027763
comp_time = 0.09252

[query_21]
parse_time = 0.059387
exec_time = 0.022392
comp_time = 0.019131

[query_24]
parse_time = 0.786538
exec_time = 0.215926
comp_time = 0.210137

[query_25]
parse_time = 0.772115
exec_time = 0.124508
comp_time = 0.038536

[query_26]
parse_time = 0.15645
exec_time = 0.092741
comp_time = 0.080018

[query_30]
parse_time = 0.280458
exec_time = 0.075132
comp_time = 0.045643

[query_97]
parse_time = 0.789033
exec_time = 0.259533
comp_time = 0.064792

[query_98]
parse_time = 0.226845
exec_time = 0.29277
comp_time = 0.175683

[query_99]
parse_time = 0.235489
exec_time = 0.338315
comp_time = 0.054664
>>>>>>> 53094f36
<|MERGE_RESOLUTION|>--- conflicted
+++ resolved
@@ -1,99 +1,4 @@
 [query_01]
-<<<<<<< HEAD
-parse_time = 0.452465
-exec_time = 0.035549
-comp_time = 0.102479
-
-[query_02]
-parse_time = 1.931739
-exec_time = 0.203494
-comp_time = 0.079121
-
-[query_03]
-parse_time = 0.281214
-exec_time = 0.032651
-comp_time = 0.034936
-
-[query_06]
-parse_time = 0.211449
-exec_time = 0.033241
-comp_time = 0.038902
-
-[query_07]
-parse_time = 0.15907
-exec_time = 0.134743
-comp_time = 0.096011
-
-[query_08]
-parse_time = 0.231873
-exec_time = 0.050073
-comp_time = 0.040095
-
-[query_10]
-parse_time = 0.681466
-exec_time = 0.241237
-comp_time = 0.353195
-
-[query_12]
-parse_time = 0.089982
-exec_time = 0.070307
-comp_time = 0.068542
-
-[query_15]
-parse_time = 0.163482
-exec_time = 0.200724
-comp_time = 0.209723
-
-[query_16]
-parse_time = 0.619091
-exec_time = 0.158822
-comp_time = 0.015798
-
-[query_20]
-parse_time = 0.142765
-exec_time = 0.030363
-comp_time = 0.081352
-
-[query_21]
-parse_time = 0.0571
-exec_time = 0.023298
-comp_time = 0.017346
-
-[query_24]
-parse_time = 0.434278
-exec_time = 0.183792
-comp_time = 0.182759
-
-[query_25]
-parse_time = 0.660137
-exec_time = 0.128281
-comp_time = 0.035607
-
-[query_26]
-parse_time = 0.150797
-exec_time = 0.086718
-comp_time = 0.073768
-
-[query_30]
-parse_time = 0.239316
-exec_time = 0.07195
-comp_time = 0.045031
-
-[query_97]
-parse_time = 0.628864
-exec_time = 0.219499
-comp_time = 0.065215
-
-[query_98]
-parse_time = 0.240438
-exec_time = 0.284443
-comp_time = 0.165656
-
-[query_99]
-parse_time = 0.238108
-exec_time = 0.326441
-comp_time = 0.05422
-=======
 parse_time = 0.249415
 exec_time = 0.036329
 comp_time = 0.103163
@@ -186,5 +91,4 @@
 [query_99]
 parse_time = 0.235489
 exec_time = 0.338315
-comp_time = 0.054664
->>>>>>> 53094f36
+comp_time = 0.054664